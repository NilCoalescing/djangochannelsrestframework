<<<<<<< HEAD
from typing import Any, Dict, Type, Optional, List, OrderedDict, Union
=======
from typing import Any, Dict, Type, Optional
>>>>>>> 6f713c6d

from django.db.models import QuerySet, Model
from rest_framework.generics import get_object_or_404
from rest_framework.serializers import Serializer
from rest_framework.utils.serializer_helpers import ReturnDict, ReturnList

from djangochannelsrestframework.consumers import AsyncAPIConsumer
from djangochannelsrestframework.settings import api_settings


class GenericAsyncAPIConsumer(AsyncAPIConsumer):
    """
    Base class for all other generic views.

    Attributes:
        queryset: will be accesed when the method `get_queryset` is called.
        serializer_class: it should correspond with the `queryset` model, it will be useded for the return response.
        lookup_field: field used in the `get_object` method. Optional.
        lookup_url_kwarg: url parameter used it for the lookup. 
    """

    # You'll need to either set these attributes,
    # or override `get_queryset()`/`get_serializer_class()`.
    # If you are overriding a view method, it is important that you call
    # `get_queryset()` instead of accessing the `queryset` property directly,
    # as `queryset` will get evaluated only once, and those results are cached
    # for all subsequent requests.

    queryset = None  # type: QuerySet
    serializer_class = None  # type: Type[Serializer]

    # If you want to use object lookups other than pk, set 'lookup_field'.
    # For more complex lookup requirements override `get_object()`.
    lookup_field = "pk"  # type: str
    lookup_url_kwarg = None  # type: Optional[str]

    # TODO filter_backends

    # TODO pagination_class

    def get_queryset(self, **kwargs) -> QuerySet:
        """
        Get the list of items for this view.
        This must be an iterable, and may be a queryset.
        Defaults to using `self.queryset`.

        This method should always be used rather than accessing `self.queryset`
        directly, as `self.queryset` gets evaluated only once, and those results
        are cached for all subsequent requests.

        You may want to override this if you need to provide different
        querysets depending on the incoming request.

        (Eg. return a list of items that is specific to the user)

        Args:
            kwargs: keyworded dictionary.
        
        Returns:
            Queryset attribute.
        """
        assert self.queryset is not None, (
            "'%s' should either include a `queryset` attribute, "
            "or override the `get_queryset()` method." % self.__class__.__name__
        )

        queryset = self.queryset
        if isinstance(queryset, QuerySet):
            # Ensure queryset is re-evaluated on each request.
            queryset = queryset.all()
        return queryset

    def get_object(self, **kwargs) -> Model:
        """
        Returns the object the view is displaying.

        You may want to override this if you need to provide non-standard
        queryset lookups.  Eg if objects are referenced using multiple
        keyword arguments in the url conf.

        Args:
            kwargs: keyworded dictionary, it can be use it for filtering the queryset.

        Returns:
            :obj:`Model` object class.

        Examples:
            >>> filtered_queryset = self.get_object(**{"field__gte": value})  # this way you could filter from the frontend.
        """
        queryset = self.filter_queryset(queryset=self.get_queryset(**kwargs), **kwargs)

        # Perform the lookup filtering.
        lookup_url_kwarg = self.lookup_url_kwarg or self.lookup_field

        assert lookup_url_kwarg in kwargs, (
            "Expected view %s to be called with a URL keyword argument "
            'named "%s". Fix your URL conf, or set the `.lookup_field` '
            "attribute on the view correctly."
            % (self.__class__.__name__, lookup_url_kwarg)
        )

        filter_kwargs = {self.lookup_field: kwargs[lookup_url_kwarg]}

        obj = get_object_or_404(queryset, **filter_kwargs)
        # TODO check_object_permissions

        return obj

    def get_serializer(self, action_kwargs: Dict = None, *args, **kwargs) -> Serializer:
        """
        Return the serializer instance that should be used for validating and
        deserializing input, and for serializing output.

        Args:
            action_kwargs: keyworded dictionary from the action.
            args: listed arguments.
            kwargs: keyworded dictionary arguments.

        Returns:
            Model serializer.

        """
        serializer_class = self.get_serializer_class(**action_kwargs)

        kwargs["context"] = self.get_serializer_context(**action_kwargs)

        return serializer_class(*args, **kwargs)

    def get_serializer_class(self, **kwargs) -> Type[Serializer]:
        """
        Return the class to use for the serializer.
        Defaults to using `self.serializer_class`.

        You may want to override this if you need to provide different
        serializations depending on the incoming request.

        (Eg. admins get full serialization, others get basic serialization)

        Args:
            kwargs: keyworded dictionary arguments.

        Returns:
            Model serializer class.
        """
        assert self.serializer_class is not None, (
            "'%s' should either include a `serializer_class` attribute, "
            "or override the `get_serializer_class()` method." % self.__class__.__name__
        )

        return self.serializer_class

    def get_serializer_context(self, **kwargs) -> Dict[str, Any]:
        """
        Extra context provided to the serializer class.

        Args:
            kwargs: keyworded dictionary arguments.

        Returns:
            Context dictionary, containing the scope and the consumer instance.
        """
        return {"scope": self.scope, "consumer": self}

    def filter_queryset(self, queryset: QuerySet, **kwargs) -> QuerySet:
        """
        Given a queryset, filter it with whichever filter backend is in use.

        You are unlikely to want to override this method, although you may need
        to call it either from a list view, or from a custom `get_object`
        method if you want to apply the configured filtering backend to the
        default queryset.

        Args:
            queryset: cached queryset to filter.
            kwargs: keyworded dictionary arguments.

        Returns:
            Filtered queryset.

        Todos:
            Implement
        """
        # TODO filter_backends

        return queryset<|MERGE_RESOLUTION|>--- conflicted
+++ resolved
@@ -1,8 +1,4 @@
-<<<<<<< HEAD
 from typing import Any, Dict, Type, Optional, List, OrderedDict, Union
-=======
-from typing import Any, Dict, Type, Optional
->>>>>>> 6f713c6d
 
 from django.db.models import QuerySet, Model
 from rest_framework.generics import get_object_or_404
