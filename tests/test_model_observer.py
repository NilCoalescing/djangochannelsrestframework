from contextlib import AsyncExitStack

import pytest
from django.contrib.auth.models import Group
from channels import DEFAULT_CHANNEL_LAYER
from channels.db import database_sync_to_async
from channels.layers import channel_layers
from django.db import transaction

from tests.communicator import connected_communicator
from django.contrib.auth import get_user_model
from rest_framework import serializers

from djangochannelsrestframework.decorators import action
from djangochannelsrestframework.generics import GenericAsyncAPIConsumer
from djangochannelsrestframework.observer.generics import ObserverModelInstanceMixin
from tests.models import TestModel


class UserSerializer(serializers.ModelSerializer):
    class Meta:
        model = get_user_model()
        fields = (
            "id",
            "username",
            "email",
            "groups",
        )


@pytest.mark.django_db(transaction=True)
@pytest.mark.asyncio
async def test_observer_model_instance_mixin(settings):
    class TestConsumer(ObserverModelInstanceMixin, GenericAsyncAPIConsumer):

        queryset = get_user_model().objects.all()
        serializer_class = UserSerializer

        async def accept(self, subprotocol=None):
            await super().accept()

        @action()
        async def update_username(self, pk=None, username=None, **kwargs):
            user = await database_sync_to_async(self.get_object)(pk=pk)
            user.username = username
            await database_sync_to_async(user.save)()
            return {"pk": pk}, 200

    assert not await database_sync_to_async(get_user_model().objects.all().exists)()

    # Test a normal connection
    async with connected_communicator(TestConsumer()) as communicator:

        await communicator.send_json_to(
            {"action": "retrieve", "pk": 100, "request_id": 1}
        )

        response = await communicator.receive_json_from()

        assert response == {
            "action": "retrieve",
            "errors": ["Not found"],
            "response_status": 404,
            "request_id": 1,
            "data": None,
        }

        u1 = await database_sync_to_async(get_user_model().objects.create)(
            username="test1", email="42@example.com"
        )
        u2 = await database_sync_to_async(get_user_model().objects.create)(
            username="test2", email="45@example.com"
        )

        # lookup a pk that is not there
        await communicator.send_json_to(
            {"action": "retrieve", "pk": u1.id - 1, "request_id": 1}
        )

        response = await communicator.receive_json_from()

        assert response == {
            "action": "retrieve",
            "errors": ["Not found"],
            "response_status": 404,
            "request_id": 1,
            "data": None,
        }

        # lookup up u1
        await communicator.send_json_to(
            {"action": "retrieve", "pk": u1.id, "request_id": 1}
        )

        response = await communicator.receive_json_from()

        assert response == {
            "action": "retrieve",
            "errors": [],
            "response_status": 200,
            "request_id": 1,
            "data": {"email": "42@example.com", "id": u1.id, "username": "test1", "groups": []},
        }

        # lookup up u1
        await communicator.send_json_to(
            {"action": "subscribe_instance", "pk": u1.id, "request_id": 4}
        )

        response = await communicator.receive_json_from()

        assert response == {
            "action": "subscribe_instance",
            "errors": [],
            "response_status": 201,
            "request_id": 4,
            "data": None,
        }

        u3 = await database_sync_to_async(get_user_model().objects.create)(
            username="test3", email="46@example.com"
        )

        # lookup up u1
        await communicator.send_json_to(
            {
                "action": "update_username",
                "pk": u1.id,
                "username": "thenewname",
                "request_id": 5,
            }
        )

        response = await communicator.receive_json_from()

        assert response == {
            "action": "update_username",
            "errors": [],
            "response_status": 200,
            "request_id": 5,
            "data": {"pk": u1.id},
        }

        response = await communicator.receive_json_from()

        assert response == {
            "action": "update",
            "errors": [],
            "response_status": 200,
            "request_id": 4,
            "data": {"email": "42@example.com", "id": u1.id, "username": "thenewname", "groups": []},
        }

        u1_pk = u1.pk

        await database_sync_to_async(u1.delete)()

        response = await communicator.receive_json_from()

        assert response == {
            "action": "delete",
            "errors": [],
            "response_status": 204,
            "request_id": 4,
            "data": {"pk": u1_pk},
        }


@pytest.mark.django_db(transaction=True)
@pytest.mark.asyncio
async def test_two_observer_model_instance_mixins(settings):
    class TestUserConsumer(ObserverModelInstanceMixin, GenericAsyncAPIConsumer):

        queryset = get_user_model().objects.all()
        serializer_class = UserSerializer

        async def accept(self, subprotocol=None):
            await super().accept()

        @action()
        async def update_username(self, pk=None, username=None, **kwargs):
            user = await database_sync_to_async(self.get_object)(pk=pk)
            user.username = username
            await database_sync_to_async(user.save)()
            return {"pk": pk}, 200

    class TestOtherConsumer(ObserverModelInstanceMixin, GenericAsyncAPIConsumer):

        queryset = TestModel.objects.all()
        serializer_class = UserSerializer

        async def accept(self, subprotocol=None):
            await super().accept()

        @action()
        async def update_username(self, pk=None, name=None, **kwargs):
            tm = await database_sync_to_async(self.get_object)(pk=pk)
            tm.name = name
            await database_sync_to_async(tm.save)()
            return {"pk": pk}, 200

    assert not await database_sync_to_async(get_user_model().objects.all().exists)()

    # Test a normal connection
    async with AsyncExitStack() as stack:
        communicator1 = await stack.enter_async_context(
            connected_communicator(TestOtherConsumer())
        )
        communicator2 = await stack.enter_async_context(
            connected_communicator(TestUserConsumer())
        )

        u1 = await database_sync_to_async(get_user_model().objects.create)(
            username="test1", email="42@example.com"
        )
        t1 = await database_sync_to_async(TestModel.objects.create)(name="test2")

        await communicator1.send_json_to(
            {"action": "subscribe_instance", "pk": t1.id, "request_id": 4}
        )

        response = await communicator1.receive_json_from()

        assert response == {
            "action": "subscribe_instance",
            "errors": [],
            "response_status": 201,
            "request_id": 4,
            "data": None,
        }

        await communicator2.send_json_to(
            {"action": "subscribe_instance", "pk": u1.id, "request_id": 4}
        )

        response = await communicator2.receive_json_from()

        assert response == {
            "action": "subscribe_instance",
            "errors": [],
            "response_status": 201,
            "request_id": 4,
            "data": None,
        }

        # update the user

        u1.username = "no not a value"

        await database_sync_to_async(u1.save)()

        # user is updated
        assert await communicator2.receive_json_from()

        # test model is not
        assert await communicator1.receive_nothing()


@pytest.mark.django_db(transaction=True)
@pytest.mark.asyncio
async def test_unsubscribe_observer_model_instance_mixin(settings):
    class TestConsumerUnsubscribe(ObserverModelInstanceMixin, GenericAsyncAPIConsumer):

        queryset = get_user_model().objects.all()
        serializer_class = UserSerializer

        async def accept(self, subprotocol=None):
            await super().accept()

        @action()
        async def update_username(self, pk=None, username=None, **kwargs):
            user = await database_sync_to_async(self.get_object)(pk=pk)
            user.username = username
            await database_sync_to_async(user.save)()
            return {"pk": pk}, 200

    assert not await database_sync_to_async(get_user_model().objects.all().exists)()

    # Test a normal connection
    async with connected_communicator(TestConsumerUnsubscribe()) as communicator:

        u1 = await database_sync_to_async(get_user_model().objects.create)(
            username="test1", email="42@example.com"
        )

        # lookup up u1
        await communicator.send_json_to(
            {"action": "subscribe_instance", "pk": u1.id, "request_id": 4}
        )

        response = await communicator.receive_json_from()
        assert await communicator.receive_nothing()

        assert response == {
            "action": "subscribe_instance",
            "errors": [],
            "response_status": 201,
            "request_id": 4,
            "data": None,
        }

        await communicator.send_json_to(
            {
                "action": "update_username",
                "pk": u1.id,
                "username": "thenewname",
                "request_id": 5,
            }
        )

        a = await communicator.receive_json_from()

        b = await communicator.receive_json_from()

        assert {
            "action": "update_username",
            "errors": [],
            "response_status": 200,
            "request_id": 5,
            "data": {"pk": u1.id},
        } in [a, b]

        assert {
            "action": "update",
            "errors": [],
            "response_status": 200,
            "request_id": 4,
            "data": {"email": "42@example.com", "id": u1.pk, "username": "thenewname", "groups": []},
        } in [a, b]

        # unsubscribe
        # lookup up u1

        await communicator.send_json_to(
            {"action": "unsubscribe_instance", "pk": u1.id, "request_id": 4}
        )

        response = await communicator.receive_json_from()

        assert response == {
            "action": "unsubscribe_instance",
            "errors": [],
            "response_status": 204,
            "request_id": 4,
            "data": None,
        }
        assert await communicator.receive_nothing()

        await communicator.send_json_to(
            {
                "action": "update_username",
                "pk": u1.id,
                "username": "thenewname",
                "request_id": 5,
            }
        )

        response = await communicator.receive_json_from()

        assert response == {
            "action": "update_username",
            "errors": [],
            "response_status": 200,
            "request_id": 5,
            "data": {"pk": u1.id},
        }


@pytest.mark.django_db(transaction=True)
@pytest.mark.asyncio
async def test_observer_model_instance_mixin_with_many_subs(settings):
    """
    This tests when there are 2 instances subscribed to on the same consumer.
    """

    class TestConsumerMultipleSubs(ObserverModelInstanceMixin, GenericAsyncAPIConsumer):

        queryset = get_user_model().objects.all()
        serializer_class = UserSerializer

        async def accept(self, subprotocol=None):
            await super().accept()

        @action()
        async def update_username(self, pk=None, username=None, **kwargs):
            user = await database_sync_to_async(self.get_object)(pk=pk)
            user.username = username
            await database_sync_to_async(user.save)()
            return {"pk": pk}, 200

    assert not await database_sync_to_async(get_user_model().objects.all().exists)()

    # Test a normal connection
    async with connected_communicator(TestConsumerMultipleSubs()) as communicator:

        u1 = await database_sync_to_async(get_user_model().objects.create)(
            username="test1", email="42@example.com"
        )

        u2 = await database_sync_to_async(get_user_model().objects.create)(
            username="test2", email="45@example.com"
        )

        # Subscribe to instance user 1
        await communicator.send_json_to(
            {"action": "subscribe_instance", "pk": u1.id, "request_id": 4}
        )

        response = await communicator.receive_json_from()

        assert response == {
            "action": "subscribe_instance",
            "errors": [],
            "response_status": 201,
            "request_id": 4,
            "data": None,
        }

        # Subscribe to instance user 2
        await communicator.send_json_to(
            {"action": "subscribe_instance", "pk": u2.id, "request_id": 5}
        )

        response = await communicator.receive_json_from()

        assert response == {
            "action": "subscribe_instance",
            "errors": [],
            "response_status": 201,
            "request_id": 5,
            "data": None,
        }

        # lookup up u1
        await communicator.send_json_to(
            {
                "action": "update_username",
                "pk": u1.id,
                "username": "new name",
                "request_id": 10,
            }
        )

        response = await communicator.receive_json_from()

        assert response == {
            "action": "update_username",
            "errors": [],
            "response_status": 200,
            "request_id": 10,
            "data": {"pk": u1.id},
        }

        response = await communicator.receive_json_from()

        assert response == {
            "action": "update",
            "errors": [],
            "response_status": 200,
            "request_id": 4,
            "data": {"email": "42@example.com", "id": u1.id, "username": "new name", "groups": []},
        }

        assert await communicator.receive_nothing()

        # Update U2
        await communicator.send_json_to(
            {
                "action": "update_username",
                "pk": u2.id,
                "username": "the new name 2",
                "request_id": 11,
            }
        )

        response = await communicator.receive_json_from()

        assert response == {
            "action": "update_username",
            "errors": [],
            "response_status": 200,
            "request_id": 11,
            "data": {"pk": u2.id},
        }

        response = await communicator.receive_json_from()

        assert response == {
            "action": "update",
            "errors": [],
            "response_status": 200,
            "request_id": 5,
<<<<<<< HEAD
            "data": {"email": "45@example.com", "id": u2.id, "username": "the new name 2", "groups": []},
=======
            "data": {
                "email": "45@example.com",
                "id": u2.id,
                "username": "the new name 2",
            },
>>>>>>> 4fc2ef4c
        }


@pytest.mark.django_db(transaction=False)
@pytest.mark.asyncio
async def test_m2m_observer(settings):
    
    settings.CHANNEL_LAYERS = {
        "default": {
            "BACKEND": "channels.layers.InMemoryChannelLayer",
            "TEST_CONFIG": {"expiry": 100500},
        },
    }

    layer = channel_layers.make_test_backend(DEFAULT_CHANNEL_LAYER)

    class TestConsumerMultipleSubs(ObserverModelInstanceMixin, GenericAsyncAPIConsumer):

        queryset = get_user_model().objects.all()
        serializer_class = UserSerializer

        async def accept(self, subprotocol=None):
            await super().accept()

    assert not await database_sync_to_async(get_user_model().objects.all().exists)()

    # Test a normal connection
    async with connected_communicator(TestConsumerMultipleSubs()) as communicator:
        try:
            u1 = await database_sync_to_async(get_user_model().objects.create)(
                username="test1", email="42@example.com"
            )
    
            u2 = await database_sync_to_async(get_user_model().objects.create)(
                username="test2", email="45@example.com"
            )
    
            # Subscribe to instance user 1
            await communicator.send_json_to(
                {"action": "subscribe_instance", "pk": u1.id, "request_id": 4}
            )
    
            response = await communicator.receive_json_from()
    
            assert response == {
                "action": "subscribe_instance",
                "errors": [],
                "response_status": 201,
                "request_id": 4,
                "data": None,
            }
    
            g1 = await database_sync_to_async(Group.objects.create)(name="group1")
            g2 = await database_sync_to_async(Group.objects.create)(name="group2")
            g3 = await database_sync_to_async(Group.objects.create)(name="group3")
            g4 = await database_sync_to_async(Group.objects.create)(name="group4")
    
            await database_sync_to_async(u1.groups.add)(g1, g2)
    
            response = await communicator.receive_json_from()
    
            assert response == {
                "action": "update",
                "errors": [],
                "response_status": 200,
                "request_id": 4,
                "data": {
                    "email": "42@example.com",
                    "id": u1.id,
                    "username": "test1",
                    "groups": [g1.id, g2.id]
                },
            }
    
            await database_sync_to_async(u2.groups.add)(g4)
    
            await communicator.receive_nothing()
    
            await database_sync_to_async(g1.user_set.add)(u2)
    
            await communicator.receive_nothing()
    
            await database_sync_to_async(g3.user_set.add)(u1, u2)
    
            response = await communicator.receive_json_from()
    
            assert response == {
                "action": "update",
                "errors": [],
                "response_status": 200,
                "request_id": 4,
                "data": {
                    "email": "42@example.com",
                    "id": u1.id,
                    "username": "test1",
                    "groups": [g1.id, g2.id, g3.id]
                },
            }
    
            await database_sync_to_async(g1.user_set.remove)(u1)
    
            response = await communicator.receive_json_from()
    
            assert response == {
                "action": "update",
                "errors": [],
                "response_status": 200,
                "request_id": 4,
                "data": {
                    "email": "42@example.com",
                    "id": u1.id,
                    "username": "test1",
                    "groups": [g2.id, g3.id]
                },
            }
    
            await database_sync_to_async(u1.groups.clear)()
    
            response = await communicator.receive_json_from()
    
            assert response == {
                "action": "update",
                "errors": [],
                "response_status": 200,
                "request_id": 4,
                "data": {
                    "email": "42@example.com",
                    "id": u1.id,
                    "username": "test1",
                    "groups": []
                },
            }
    
            await database_sync_to_async(u2.groups.clear)()
    
            await communicator.receive_nothing()
    
            await database_sync_to_async(u1.groups.set)([g1, g4])
    
            response = await communicator.receive_json_from()
            assert response == {
                "action": "update",
                "errors": [],
                "response_status": 200,
                "request_id": 4,
                "data": {
                    "email": "42@example.com",
                    "id": u1.id,
                    "username": "test1",
                    "groups": [g1.id, g4.id]
                },
            }
    
            await database_sync_to_async(u2.groups.set)([g1, g4])
    
            await communicator.receive_nothing()
            
            await database_sync_to_async(u1.groups.set)([g1, g2, g3, g4])
            
            response = await communicator.receive_json_from()
            
            assert response == {
                "action": "update",
                "errors": [],
                "response_status": 200,
                "request_id": 4,
                "data": {
                    "email": "42@example.com",
                    "id": u1.id,
                    "username": "test1",
                    "groups": [g1.id, g2.id, g3.id, g4.id]
                },
            }
            
            await database_sync_to_async(g4.user_set.clear)()
            
            response = await communicator.receive_json_from()
    
            assert response == {
                "action": "update",
                "errors": [],
                "response_status": 200,
                "request_id": 4,
                "data": {
                    "email": "42@example.com",
                    "id": u1.id,
                    "username": "test1",
                    "groups": [g1.id, g2.id, g3.id]
                },
            }
    
            await database_sync_to_async(g3.user_set.remove)(u1)
            
            response = await communicator.receive_json_from()
    
            assert response == {
                "action": "update",
                "errors": [],
                "response_status": 200,
                "request_id": 4,
                "data": {
                    "email": "42@example.com",
                    "id": u1.id,
                    "username": "test1",
                    "groups": [g1.id, g2.id]
                },
            }
        finally:
            await database_sync_to_async(get_user_model().objects.all().delete)()
            await database_sync_to_async(Group.objects.all().delete)()


@pytest.mark.django_db(transaction=True)
@pytest.mark.asyncio
async def test_current_groups_updated_on_commit(settings):
    class TestConsumer(ObserverModelInstanceMixin, GenericAsyncAPIConsumer):

        queryset = get_user_model().objects.all()
        serializer_class = UserSerializer

        async def accept(self, subprotocol=None):
            await super().accept()

        @action()
        async def update_username(self, pk=None, username=None, **kwargs):
            user = await database_sync_to_async(self.get_object)(pk=pk)
            user.username = username
            await database_sync_to_async(user.save)()
            return {"pk": pk}, 200

    assert not await database_sync_to_async(get_user_model().objects.all().exists)()

    consumer = TestConsumer()

    async with connected_communicator(consumer) as communicator:

        u1 = await database_sync_to_async(get_user_model().objects.create)(
            username="test1", email="42@example.com"
        )

        def get_current_groups():
            return consumer.handle_instance_change.get_observer_state(u1).current_groups

        async def aget_current_groups():
            return await database_sync_to_async(get_current_groups)()

        await communicator.send_json_to(
            {"action": "subscribe_instance", "pk": u1.id, "request_id": 4}
        )

        response = await communicator.receive_json_from()

        assert response == {
            "action": "subscribe_instance",
            "errors": [],
            "response_status": 201,
            "request_id": 4,
            "data": None,
        }

        current_groups = await aget_current_groups()

        # Check that current_groups is updated only on commit
        @database_sync_to_async
        def check_group_names_in_tx():
            with transaction.atomic():
                u1.delete()
                assert get_current_groups() == current_groups
            assert get_current_groups() != current_groups

        await check_group_names_in_tx()


@pytest.mark.django_db(transaction=False)
@pytest.mark.asyncio
async def test_multiple_changes_within_transaction(settings):
    class TestConsumer(ObserverModelInstanceMixin, GenericAsyncAPIConsumer):

        queryset = get_user_model().objects.all()
        serializer_class = UserSerializer

        async def accept(self, subprotocol=None):
            await super().accept()

        @action()
        async def update_username(self, pk=None, username=None, **kwargs):
            user = await database_sync_to_async(self.get_object)(pk=pk)
            user.username = username
            await database_sync_to_async(user.save)()
            return {"pk": pk}, 200

    assert not await database_sync_to_async(get_user_model().objects.all().exists)()

    async with connected_communicator(TestConsumer()) as communicator:
        u1 = await database_sync_to_async(get_user_model().objects.create)(
            username="test1", email="42@example.com"
        )

        try:
            await communicator.send_json_to(
                {"action": "subscribe_instance", "pk": u1.id, "request_id": 4}
            )

            response = await communicator.receive_json_from()

            assert response == {
                "action": "subscribe_instance",
                "errors": [],
                "response_status": 201,
                "request_id": 4,
                "data": None,
            }

            await communicator.receive_many_json_from()

            @database_sync_to_async
            def change_username_in_tx():
                with transaction.atomic():
                    u1.username = "thenewname"
                    u1.save()
                    u1.username = "thenewname2"
                    u1.save()
                    u1.username = "thenewname3"
                    u1.save()

            await change_username_in_tx()

            response = await communicator.receive_many_json_from()

<<<<<<< HEAD
            assert response == [{
                "action": "update",
                "errors": [],
                "response_status": 200,
                "request_id": 4,
                "data": {"email": "42@example.com", "id": u1.id, "username": "thenewname3", "groups": []},
            }]
=======
            assert response == [
                {
                    "action": "update",
                    "errors": [],
                    "response_status": 200,
                    "request_id": 4,
                    "data": {
                        "email": "42@example.com",
                        "id": u1.id,
                        "username": "thenewname3",
                    },
                }
            ]
>>>>>>> 4fc2ef4c
        finally:
            await database_sync_to_async(u1.delete)()<|MERGE_RESOLUTION|>--- conflicted
+++ resolved
@@ -490,15 +490,12 @@
             "errors": [],
             "response_status": 200,
             "request_id": 5,
-<<<<<<< HEAD
-            "data": {"email": "45@example.com", "id": u2.id, "username": "the new name 2", "groups": []},
-=======
             "data": {
                 "email": "45@example.com",
                 "id": u2.id,
                 "username": "the new name 2",
+                "groups": []
             },
->>>>>>> 4fc2ef4c
         }
 
 
@@ -828,15 +825,6 @@
 
             response = await communicator.receive_many_json_from()
 
-<<<<<<< HEAD
-            assert response == [{
-                "action": "update",
-                "errors": [],
-                "response_status": 200,
-                "request_id": 4,
-                "data": {"email": "42@example.com", "id": u1.id, "username": "thenewname3", "groups": []},
-            }]
-=======
             assert response == [
                 {
                     "action": "update",
@@ -847,9 +835,9 @@
                         "email": "42@example.com",
                         "id": u1.id,
                         "username": "thenewname3",
+                        "groups": []
                     },
                 }
             ]
->>>>>>> 4fc2ef4c
         finally:
             await database_sync_to_async(u1.delete)()