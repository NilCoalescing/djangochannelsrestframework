from typing import Dict

import pytest
from channels import DEFAULT_CHANNEL_LAYER
from channels.db import database_sync_to_async
from channels.layers import channel_layers

from tests.communicator import connected_communicator
from rest_framework import serializers

from djangochannelsrestframework.decorators import action
from djangochannelsrestframework.generics import GenericAsyncAPIConsumer
from djangochannelsrestframework.observer import model_observer
from tests.models import TestModelWithCustomPK


@pytest.mark.django_db(transaction=True)
@pytest.mark.asyncio
async def test_subscription_create_notification(settings):

<<<<<<< HEAD
    settings.CHANNEL_LAYERS = {
        "default": {
            "BACKEND": "channels.layers.InMemoryChannelLayer",
            "TEST_CONFIG": {
                "expiry": 100500,
            },
        },
    }

    layer = channel_layers.make_test_backend(DEFAULT_CHANNEL_LAYER)

=======
>>>>>>> 4fc2ef4c
    class TestSerializer(serializers.ModelSerializer):
        class Meta:
            model = TestModelWithCustomPK
            fields = ("name", "description")

    class TestConsumer(GenericAsyncAPIConsumer):

        queryset = TestModelWithCustomPK.objects.all()
        serializer_class = TestSerializer

        @model_observer(TestModelWithCustomPK)
        async def model_change(
            self, message: Dict, observer=None, subscribing_request_ids=[], **kwargs
        ):
            for request_id in subscribing_request_ids:
                await self.send_json(dict(request_id=request_id, **message))

        @model_change.serializer
        def model_change(
            self, instance: TestModelWithCustomPK, action, **kwargs
        ) -> Dict:
            return dict(action=action.value, data=TestSerializer(instance).data)

        @action()
        async def subscribe_to_all_changes(self, request_id, **kwargs):
            await self.model_change.subscribe(request_id=request_id)
            await self.send_json(
                dict(
                    request_id=request_id,
                    action="subscribed_to_all_changes",
                )
            )

    # connect
    async with connected_communicator(TestConsumer()) as communicator:

        # subscribe
        subscription_id = 1
        await communicator.send_json_to(
            {"action": "subscribe_to_all_changes", "request_id": subscription_id}
        )

        response = await communicator.receive_json_from()

        assert response == {
            "action": "subscribed_to_all_changes",
            "request_id": subscription_id,
        }

        # create an instance
        created_instance = await database_sync_to_async(
            TestModelWithCustomPK.objects.create
        )(name="some_unique_name")

        # check the response
        response = await communicator.receive_json_from()
        assert response == {
            "action": "create",
            "request_id": subscription_id,
            "data": TestSerializer(created_instance).data,
        }

        # update the instance
        created_instance.description = "some description"
        await database_sync_to_async(created_instance.save)()

        # check the response
        response = await communicator.receive_json_from()
        assert response == {
            "action": "update",
            "request_id": subscription_id,
            "data": TestSerializer(created_instance).data,
        }

        deleted_instance_data = TestSerializer(created_instance).data

        # delete the instance
        await database_sync_to_async(created_instance.delete)()

        # check the response
        response = await communicator.receive_json_from()
        assert response == {
            "action": "delete",
            "request_id": subscription_id,
            "data": deleted_instance_data,
        }<|MERGE_RESOLUTION|>--- conflicted
+++ resolved
@@ -18,20 +18,6 @@
 @pytest.mark.asyncio
 async def test_subscription_create_notification(settings):
 
-<<<<<<< HEAD
-    settings.CHANNEL_LAYERS = {
-        "default": {
-            "BACKEND": "channels.layers.InMemoryChannelLayer",
-            "TEST_CONFIG": {
-                "expiry": 100500,
-            },
-        },
-    }
-
-    layer = channel_layers.make_test_backend(DEFAULT_CHANNEL_LAYER)
-
-=======
->>>>>>> 4fc2ef4c
     class TestSerializer(serializers.ModelSerializer):
         class Meta:
             model = TestModelWithCustomPK
